#ifndef TINYSTL_ALGORITHM_BASE_H
#define TINYSTL_ALGORITHM_BASE_H

#include <initializer_list>
#include <algorithm>

#include "functional.h"
#include "iterator_base.h"

namespace tinySTL {

    /**
     * for_each
     */
    // 对 [first, last) 范围的元素调用 f，即 f(*it)
    template <class InputIterator, class UnaryFunction>
    UnaryFunction for_each(InputIterator first, InputIterator last, UnaryFunction f) {
        while (first != last) {
            f(*first++);
        }

        return f; // （C++11 起）隐式移动
    }

    /**
     * count
     * count_if
     */
    // 统计 [first, last) 范围内等于 value 的元素的个数。
    template <class InputIterator, class T>
    typename iterator_traits<InputIterator>::difference_type
    count(InputIterator first, InputIterator last, const T& value) {
        typename iterator_traits<InputIterator>::difference_type result = 0;
        while (first != last) {
            if (*first == last) {
                ++result;
            }
            ++first;
        }

        return result;
    }
    // 统计 [first, last) 范围内 p(*it) == true 的元素的个数。
    template <class InputIterator, class UnaryPredicate>
    typename iterator_traits<InputIterator>::difference_type
    count(InputIterator first, InputIterator last, UnaryPredicate p) {
        typename iterator_traits<InputIterator>::difference_type result = 0;
        while (first != last) {
            if (p(*first)) {
                ++result;
            }
            ++first;
        }

        return result;
    }

    /**
     * all_of
     * any_of
     * none_of
     */
    // 对于[first, last) 范围内所有的元素，p(*it) == true。
    template <class InputIterator, class UnaryPredicate>
    bool all_of(InputIterator first, InputIterator last, UnaryPredicate p) {
        return std::find_if_not(first, last, p) == last;
    }

    // 对于[first, last) 范围内，存在元素，使得 p(*it) == true。
    template <class InputIterator, class UnaryPredicate>
    bool any_of(InputIterator first, InputIterator last, UnaryPredicate p) {
        return std::find_if(first, last, p) != last;
    }

    // 对于[first, last) 范围内所有的元素，p(*it) != true，即 p(*it) == false。
    template <class InputIterator, class UnaryPredicate>
    bool none_of(InputIterator first, InputIterator last, UnaryPredicate p) {
        return std::find_if(first, last, p) == last;
    }

    /**
     * find
     * find_if
     * find_if_not
     */
    // 在 [first, last) 范围内查找等于 value 的元素。
    template <class InputIterator, class T>
    InputIterator find(InputIterator first, InputIterator last, const T& value) {
        while (first != last && *first != value) {
            ++first;
        }

        return first;
    }

    // 在 [first, last) 范围内查找等于 p(*it) == true 的元素。
    template <class InputIterator, class UnaryPredicate>
    InputIterator find_if(InputIterator first, InputIterator last, UnaryPredicate p) {
        while (first != last && !p(*first)) {
            ++first;
        }

        return first;
    }

    // 在 [first, last) 范围内查找等于 p(*it) == false 的元素。
    template <class InputIterator, class UnaryPredicate>
    InputIterator find_if_not(InputIterator first, InputIterator last, UnaryPredicate p) {
        while (first != last && p(*first)) {
            ++first;
        }

        return first;
    }

    /**
     * find_end
     */
    // 在 [first1, last1) 中搜索序列 [first2, last2)，返回最后一次出现的迭代器。
    //
    // 其中 p 函数：
    // 它的声明等价于 bool pred(const Type1 &a, const Type2 &b);
    // 若元素应被当做相等则返回，则返回 true。
    template <class ForwardIterator1, class ForwardIterator2>
    ForwardIterator1 find_end(ForwardIterator1 first1, ForwardIterator1 last1,
                              ForwardIterator2 first2, ForwardIterator2 last2) {
        // 若 [first1, last1) 为空或若找不到这种序列，则返回 last1 。(C++11 起)
        if (first2 == last2) {
            return last1;
        }

        ForwardIterator1 result = last1;
        while (true) {
            auto tmpResult = std::search(first1, last1, first2, last2);
            if (tmpResult == last1) {
                break;
            } else {
                first1 = result = tmpResult;
                ++first1;
            }
        }

        return result;
    }

    template <class ForwardIterator1, class ForwardIterator2, class BinaryPredicate>
    ForwardIterator1 find_end(ForwardIterator1 first1, ForwardIterator1 last1,
                              ForwardIterator2 first2, ForwardIterator2 last2, BinaryPredicate p) {
        // 若 [first1, last1) 为空或若找不到这种序列，则返回 last1 。(C++11 起)
        if (first2 == last2) {
            return last1;
        }

        ForwardIterator1 result = last1;
        while (true) {
            auto tmpResult = std::search(first1, last1, first2, last2, p);
            if (tmpResult == last1) {
                break;
            } else {
                first1 = result = tmpResult;
                ++first1;
            }
        }

        return result;
    }

    /**
<<<<<<< HEAD
     * find_first_of
     */
    // 在 [first, last) 范围内搜索 [s_first, s_last) 范围内的任何元素。
    // 返回找到的第一个元素的迭代器。
    //
    // 其中 p 函数：
    // 它的声明等价于 bool pred(const Type1 &a, const Type2 &b);
    // 若元素应被当做相等则返回，则返回 true。
    template <class InputIterator, class ForwardIterator>
    InputIterator find_first_of(InputIterator first1, InputIterator last1,
                                ForwardIterator first2, ForwardIterator last2) {
        while (first1 != last1) {
            for (auto it = first2; it != last2; ++it) {
                if (*first1 == *it) {
                    return first1;
                }
            }
            ++first1;
        }

        return last1;
    }

    template <class InputIterator, class ForwardIterator, class BinaryPredicate>
    InputIterator find_first_of(InputIterator first1, InputIterator last1,
                                ForwardIterator first2, ForwardIterator last2, BinaryPredicate p) {
        while (first1 != last1) {
            for (auto it = first2; it != last2; ++it) {
                if (p(*first1, *it)) {
                    return first1;
                }
            }
            ++first1;
        }

        return last1;
=======
     * move
     */
    // 将 [first, last) 范围的元素移动到 以 d_first 为起点的范围内
    template <class InputIterator, class OutputIterator>
    OutputIterator move(InputIterator first, InputIterator last, OutputIterator d_first) {
        while (first != last) {
            *d_first++ = tinySTL::move(*first++);
        }
>>>>>>> 18228524
    }

    /**
     * max
     */
    // 返回最大值
    //
    // 其中 comp 比较函数：
    // 它的声明等价于 bool comp(const Type1 &a, const Type2 &b);
    // 如果 a 小于 b，则返回 true。
    // （对于使用者来说，应该反过来想，返回 true，则表示 a 小于 b，再根据实际的类型来确定什么时候返回 true）
    // 虽然形参的声明不一定是 const&，但是函数不能修改传递给它的对象，
    // 以及能接受各种形式的（包括 const）Type1 和 Type2 。
    // 所以，Type1& 是不合法的。除非 Type1 的移动等价于拷贝，否则 Type1 也是不合法的。
    //
    // 如果 a == b，则返回 a。
    template <class T>
    const T& max(const T &a, const T &b) {
        return max(a, b, tinySTL::less<T>());
    }

    template <class T, class Compare>
    const T& max(const T &a, const T &b, Compare comp) {
        return comp(a, b) ? b : a;
    }

    // 时间复杂福：O(n)，n = ilist.size() - 1
    // 如果有多个相等最小值，则返回第一个最小值。

    template <class T>
    const T& max(std::initializer_list<T> ilist) {
        return max(ilist, tinySTL::less<T>());
    }

    template <class T, class Compare>
    const T& max(std::initializer_list<T> ilist, Compare comp) {
        return *(max_element(ilist.begin(), ilist.end(), comp));
    }

    /**
     * max_element
     */

    // 返回 [first, last) 范围内的最大值
    //
    // comp 比较函数的用法同上。
    //
    // 如果有多个相等的最大值，则返回第一个最大值。
    template <class ForwardIt>
    ForwardIt max_element(ForwardIt first, ForwardIt last) {
        using value_type = typename iterator_traits<ForwardIt>::value_type;
        return max_element(first, last, tinySTL::less<value_type>());
    }

    template <class ForwardIt, class Compare>
    ForwardIt max_element(ForwardIt first, ForwardIt last, Compare comp) {
        if (first == last) {
            return last;
        }

        ForwardIt maxIt = first;
        while (++first != last) {
            if (comp(*maxIt, *first)) {
                maxIt = first;
            }
        }

        return maxIt;
    }

    /**
     * min
     */
    // 返回最小值
    //
    // comp 比较函数的用法同上。
    //
    // 如果 a == b，则返回 a。
    template <class T>
    const T& min(const T &a, const T &b) {
        return min(a, b, tinySTL::less<T>());
    }

    template <class T, class Compare>
    const T& min(const T &a, const T &b, Compare comp) {
        return comp(a, b) ? a : b;
    }

    // 时间复杂福：O(n)，n = ilist.size() - 1
    // 如果有多个相等最小值，则返回第一个最小值。

    template <class T>
    const T& min(std::initializer_list<T> ilist) {
        return min(ilist, tinySTL::less<T>());
    }

    template <class T, class Compare>
    const T& min(std::initializer_list<T> ilist, Compare comp) {
        return *(min_element(ilist.begin(), ilist.end(), comp));
    }

    /**
     * min_element
     */
    // 返回 [first, last) 范围内的最小值
    //
    // comp 比较函数的用法同上。
    //
    // 如果有多个相等的最小值，则返回第一个最小值。
     template <class ForwardIt>
     ForwardIt min_element(ForwardIt first, ForwardIt last) {
        using value_type = typename iterator_traits<ForwardIt>::value_type;
        return min_element(first, last, tinySTL::less<value_type>());
     }

    template <class ForwardIt, class Compare>
    ForwardIt min_element(ForwardIt first, ForwardIt last, Compare comp) {
        if (first == last) {
            return last;
        }

        ForwardIt minIt = first;
        while (++first != last) {
            if (comp(*first, *minIt)) {
                minIt = first;
            }
        }

        return minIt;
    }

    /**
     * equal
     */
    // 如果范围 [first1, last1) 和范围 [first2, first2 + (last1 - first1)) 相等，返回 true ，否则返回 false。
    template <class InputIterator1, class InputIterator2>
    bool equal(InputIterator1 first1, InputIterator1 last1, InputIterator1 first2) {
        while (first1 != last1 && *first1 == *first2) {
            ++first1;
            ++first2;
        }

        return first1 == last1;
    }


    // 其中 p 比较函数：
    // 它的声明等价于 bool p(const Type1 &a, const Type2 &b);
    // 如果 a 等于 b，则返回 true。
    // 虽然形参的声明不一定是 const&，但是函数不能修改传递给它的对象，
    // 以及能接受各种形式的（包括 const）Type1 和 Type2 。
    // 所以，Type1& 是不合法的。除非 Type1 的移动等价于拷贝，否则 Type1 也是不合法的。
    // InputIterator1 与 InputIterator2 类型的对象在解引用后分别能隐式转换到 Type1 与 Type2
    template <class InputIterator1, class InputIterator2, class BinaryPredicate>
    bool equal(InputIterator1 first1, InputIterator1 last1, InputIterator2 first2, BinaryPredicate p) {
        while (first1 != last1 && p(*first1, *first2)) {
            ++first1;
            ++first2;
        }

        return first1 == last1;
    }

    // 如果范围 [first1, last1) 和范围 [first2, last2) 相等，返回 true ，否则返回 false。
    template <class InputIterator1, class InputIterator2>
    bool equal(InputIterator1 first1, InputIterator1 last1, InputIterator1 first2, InputIterator1 last2) {
        while (first1 != last1 && first2 != last2 && *first1 == *first2) {
            ++first1;
            ++first2;
        }

        return first1 == last1 && first2 == last2;
    }

    template <class InputIterator1, class InputIterator2,  class BinaryPredicate>
    bool equal(InputIterator1 first1, InputIterator1 last1, InputIterator1 first2, InputIterator1 last2, BinaryPredicate p) {
        while (first1 != last1 && first2 != last2 && p(*first1, *first2)) {
            ++first1;
            ++first2;
        }

        return first1 == last1 && first2 == last2;
    }


    /**
     * lexicographical_compare
     */
    // 检查第范围 [first1, last1) 是否按字典序小于范围 [first2, last2)。
    // 找到一个小于，就返回 true。
    template <class InputIterator1, class InputIterator2>
    bool lexicographical_compare(InputIterator1 first1, InputIterator1 last1, InputIterator1 first2, InputIterator1 last2) {
        while (first1 != last1 && first2 != last2) {
            if (*first1 < *first2) {
                return true;
            } else if (*first2 > *first1) {
                return false;
            }

            ++first1;
            ++first2;
        }

        return first1 == last1 && first2 == last2;
    }


    // 其中 comp 比较函数：
    // 它的声明等价于 bool comp(const Type1 &a, const Type2 &b);
    // 如果 a 小于 b，则返回 true。
    // 虽然形参的声明不一定是 const&，但是函数不能修改传递给它的对象，
    // 以及能接受各种形式的（包括 const）Type1 和 Type2 。
    // 所以，Type1& 是不合法的。除非 Type1 的移动等价于拷贝，否则 Type1 也是不合法的。
    // InputIterator1 与 InputIterator2 类型的对象在解引用后分别能隐式转换到 Type1 与 Type2
    template <class InputIterator1, class InputIterator2, class Compare>
    bool lexicographical_compare(InputIterator1 first1, InputIterator1 last1, InputIterator1 first2, InputIterator1 last2, Compare comp) {
        while (first1 != last1 && first2 != last2) {
            if (comp(*first1, *first2)) {
                return true;
            } else if (comp(*first2, *first1)) {
                return false;
            }

            ++first1;
            ++first2;
        }

        return first1 == last1 && first2 == last2;
    }
}

#endif //TINYSTL_ALGORITHM_BASE_H<|MERGE_RESOLUTION|>--- conflicted
+++ resolved
@@ -166,7 +166,6 @@
     }
 
     /**
-<<<<<<< HEAD
      * find_first_of
      */
     // 在 [first, last) 范围内搜索 [s_first, s_last) 范围内的任何元素。
@@ -203,7 +202,9 @@
         }
 
         return last1;
-=======
+    }
+  
+    /**  
      * move
      */
     // 将 [first, last) 范围的元素移动到 以 d_first 为起点的范围内
@@ -212,7 +213,6 @@
         while (first != last) {
             *d_first++ = tinySTL::move(*first++);
         }
->>>>>>> 18228524
     }
 
     /**
