#ifndef TINYSTL_ALGORITHM_BASE_H
#define TINYSTL_ALGORITHM_BASE_H

#include <initializer_list>
#include <algorithm>

#include "functional.h"
#include "iterator_base.h"
#include "utility_move.h"

namespace tinySTL {

    /**
     * for_each
     */
    // 对 [first, last) 范围的元素调用 f，即 f(*it)
    template <class InputIterator, class UnaryFunction>
    UnaryFunction for_each(InputIterator first, InputIterator last, UnaryFunction f) {
        while (first != last) {
            f(*first++);
        }

        return f; // （C++11 起）隐式移动
    }

    /**
     * count
     * count_if
     */
    // 统计 [first, last) 范围内等于 value 的元素的个数。
    template <class InputIterator, class T>
    typename iterator_traits<InputIterator>::difference_type
    count(InputIterator first, InputIterator last, const T& value) {
        typename iterator_traits<InputIterator>::difference_type result = 0;
        while (first != last) {
            if (*first == last) {
                ++result;
            }
            ++first;
        }

        return result;
    }
    // 统计 [first, last) 范围内 p(*it) == true 的元素的个数。
    template <class InputIterator, class UnaryPredicate>
    typename iterator_traits<InputIterator>::difference_type
    count(InputIterator first, InputIterator last, UnaryPredicate p) {
        typename iterator_traits<InputIterator>::difference_type result = 0;
        while (first != last) {
            if (p(*first)) {
                ++result;
            }
            ++first;
        }

        return result;
    }

    /**
     * all_of
     * any_of
     * none_of
     */
    // 对于[first, last) 范围内所有的元素，p(*it) == true。
    template <class InputIterator, class UnaryPredicate>
    bool all_of(InputIterator first, InputIterator last, UnaryPredicate p) {
        return std::find_if_not(first, last, p) == last;
    }

    // 对于[first, last) 范围内，存在元素，使得 p(*it) == true。
    template <class InputIterator, class UnaryPredicate>
    bool any_of(InputIterator first, InputIterator last, UnaryPredicate p) {
        return std::find_if(first, last, p) != last;
    }

    // 对于[first, last) 范围内所有的元素，p(*it) != true，即 p(*it) == false。
    template <class InputIterator, class UnaryPredicate>
    bool none_of(InputIterator first, InputIterator last, UnaryPredicate p) {
        return std::find_if(first, last, p) == last;
    }

    /**
     * find
     * find_if
     * find_if_not
     */
    // 在 [first, last) 范围内查找等于 value 的元素。
    template <class InputIterator, class T>
    InputIterator find(InputIterator first, InputIterator last, const T& value) {
        while (first != last && *first != value) {
            ++first;
        }

        return first;
    }

    // 在 [first, last) 范围内查找等于 p(*it) == true 的元素。
    template <class InputIterator, class UnaryPredicate>
    InputIterator find_if(InputIterator first, InputIterator last, UnaryPredicate p) {
        while (first != last && !p(*first)) {
            ++first;
        }

        return first;
    }

    // 在 [first, last) 范围内查找等于 p(*it) == false 的元素。
    template <class InputIterator, class UnaryPredicate>
    InputIterator find_if_not(InputIterator first, InputIterator last, UnaryPredicate p) {
        while (first != last && p(*first)) {
            ++first;
        }

        return first;
    }

    /**
     * find_end
     */
    // 在 [first1, last1) 中搜索序列 [first2, last2)，返回最后一次出现的迭代器。
    //
    // 其中 p 函数：
    // 它的声明等价于 bool pred(const Type1 &a, const Type2 &b);
    // 若元素应被当做相等则返回，则返回 true。
    template <class ForwardIterator1, class ForwardIterator2>
    ForwardIterator1 find_end(ForwardIterator1 first1, ForwardIterator1 last1,
                              ForwardIterator2 first2, ForwardIterator2 last2) {
        // 若 [first1, last1) 为空或若找不到这种序列，则返回 last1 。(C++11 起)
        if (first2 == last2) {
            return last1;
        }

        ForwardIterator1 result = last1;
        while (true) {
            auto tmpResult = std::search(first1, last1, first2, last2);
            if (tmpResult == last1) {
                break;
            } else {
                first1 = result = tmpResult;
                ++first1;
            }
        }

        return result;
    }

    template <class ForwardIterator1, class ForwardIterator2, class BinaryPredicate>
    ForwardIterator1 find_end(ForwardIterator1 first1, ForwardIterator1 last1,
                              ForwardIterator2 first2, ForwardIterator2 last2, BinaryPredicate p) {
        // 若 [first1, last1) 为空或若找不到这种序列，则返回 last1 。(C++11 起)
        if (first2 == last2) {
            return last1;
        }

        ForwardIterator1 result = last1;
        while (true) {
            auto tmpResult = std::search(first1, last1, first2, last2, p);
            if (tmpResult == last1) {
                break;
            } else {
                first1 = result = tmpResult;
                ++first1;
            }
        }

        return result;
    }

    /**
<<<<<<< HEAD
     * move
     */
    // 将 [first, last) 范围的元素移动到以 d_first 为起点的范围内。
    template <class InputIterator, class OutputIterator>
    OutputIterator move(InputIterator first, InputIterator last, OutputIterator d_first) {
        while (first != last) {
            *d_first++ = tinySTL::move(*first++);
        }
    }

    /**
     * move_backward
     */
    // 将 [first, last) 范围的元素移动到以 d_first 为终点（不包括 d_last）的范围内。
    // 以逆序移动元素（首先复制末元素），但保持其相对顺序。
    // 若 d_last 在 (first, last] 内则行为未定义。该情况下必须用 std::move 代替 std::move_backward 。
    template <class BindirIterator1, class BindirIterator2>
    BindirIterator2 move_backward(BindirIterator1 first, BindirIterator1 last, BindirIterator2 d_last) {
        while (first != last) {
            *--d_last = tinySTL::move(*--last);
        }

        return d_last;
=======
     * find_first_of
     */
    // 在 [first, last) 范围内搜索 [s_first, s_last) 范围内的任何元素。
    // 返回找到的第一个元素的迭代器。
    //
    // 其中 p 函数：
    // 它的声明等价于 bool pred(const Type1 &a, const Type2 &b);
    // 若元素应被当做相等则返回，则返回 true。
    template <class InputIterator, class ForwardIterator>
    InputIterator find_first_of(InputIterator first1, InputIterator last1,
                                ForwardIterator first2, ForwardIterator last2) {
        while (first1 != last1) {
            for (auto it = first2; it != last2; ++it) {
                if (*first1 == *it) {
                    return first1;
                }
            }
            ++first1;
        }

        return last1;
    }

    template <class InputIterator, class ForwardIterator, class BinaryPredicate>
    InputIterator find_first_of(InputIterator first1, InputIterator last1,
                                ForwardIterator first2, ForwardIterator last2, BinaryPredicate p) {
        while (first1 != last1) {
            for (auto it = first2; it != last2; ++it) {
                if (p(*first1, *it)) {
                    return first1;
                }
            }
            ++first1;
        }

        return last1;
    }
  
    /**  
     * move
     */
    // 将 [first, last) 范围的元素移动到 以 d_first 为起点的范围内
    template <class InputIterator, class OutputIterator>
    OutputIterator move(InputIterator first, InputIterator last, OutputIterator d_first) {
        while (first != last) {
            *d_first++ = tinySTL::move(*first++);
        }
>>>>>>> e61607ec
    }

    /**
     * max
     */
    // 返回最大值
    //
    // 其中 comp 比较函数：
    // 它的声明等价于 bool comp(const Type1 &a, const Type2 &b);
    // 如果 a 小于 b，则返回 true。
    // （对于使用者来说，应该反过来想，返回 true，则表示 a 小于 b，再根据实际的类型来确定什么时候返回 true）
    // 虽然形参的声明不一定是 const&，但是函数不能修改传递给它的对象，
    // 以及能接受各种形式的（包括 const）Type1 和 Type2 。
    // 所以，Type1& 是不合法的。除非 Type1 的移动等价于拷贝，否则 Type1 也是不合法的。
    //
    // 如果 a == b，则返回 a。
    template <class T>
    const T& max(const T &a, const T &b) {
        return max(a, b, tinySTL::less<T>());
    }

    template <class T, class Compare>
    const T& max(const T &a, const T &b, Compare comp) {
        return comp(a, b) ? b : a;
    }

    // 时间复杂福：O(n)，n = ilist.size() - 1
    // 如果有多个相等最小值，则返回第一个最小值。

    template <class T>
    const T& max(std::initializer_list<T> ilist) {
        return max(ilist, tinySTL::less<T>());
    }

    template <class T, class Compare>
    const T& max(std::initializer_list<T> ilist, Compare comp) {
        return *(max_element(ilist.begin(), ilist.end(), comp));
    }

    /**
     * max_element
     */

    // 返回 [first, last) 范围内的最大值
    //
    // comp 比较函数的用法同上。
    //
    // 如果有多个相等的最大值，则返回第一个最大值。
    template <class ForwardIt>
    ForwardIt max_element(ForwardIt first, ForwardIt last) {
        using value_type = typename iterator_traits<ForwardIt>::value_type;
        return max_element(first, last, tinySTL::less<value_type>());
    }

    template <class ForwardIt, class Compare>
    ForwardIt max_element(ForwardIt first, ForwardIt last, Compare comp) {
        if (first == last) {
            return last;
        }

        ForwardIt maxIt = first;
        while (++first != last) {
            if (comp(*maxIt, *first)) {
                maxIt = first;
            }
        }

        return maxIt;
    }

    /**
     * min
     */
    // 返回最小值
    //
    // comp 比较函数的用法同上。
    //
    // 如果 a == b，则返回 a。
    template <class T>
    const T& min(const T &a, const T &b) {
        return min(a, b, tinySTL::less<T>());
    }

    template <class T, class Compare>
    const T& min(const T &a, const T &b, Compare comp) {
        return comp(a, b) ? a : b;
    }

    // 时间复杂福：O(n)，n = ilist.size() - 1
    // 如果有多个相等最小值，则返回第一个最小值。

    template <class T>
    const T& min(std::initializer_list<T> ilist) {
        return min(ilist, tinySTL::less<T>());
    }

    template <class T, class Compare>
    const T& min(std::initializer_list<T> ilist, Compare comp) {
        return *(min_element(ilist.begin(), ilist.end(), comp));
    }

    /**
     * min_element
     */
    // 返回 [first, last) 范围内的最小值
    //
    // comp 比较函数的用法同上。
    //
    // 如果有多个相等的最小值，则返回第一个最小值。
     template <class ForwardIt>
     ForwardIt min_element(ForwardIt first, ForwardIt last) {
        using value_type = typename iterator_traits<ForwardIt>::value_type;
        return min_element(first, last, tinySTL::less<value_type>());
     }

    template <class ForwardIt, class Compare>
    ForwardIt min_element(ForwardIt first, ForwardIt last, Compare comp) {
        if (first == last) {
            return last;
        }

        ForwardIt minIt = first;
        while (++first != last) {
            if (comp(*first, *minIt)) {
                minIt = first;
            }
        }

        return minIt;
    }

    /**
     * equal
     */
    // 如果范围 [first1, last1) 和范围 [first2, first2 + (last1 - first1)) 相等，返回 true ，否则返回 false。
    template <class InputIterator1, class InputIterator2>
    bool equal(InputIterator1 first1, InputIterator1 last1, InputIterator1 first2) {
        while (first1 != last1 && *first1 == *first2) {
            ++first1;
            ++first2;
        }

        return first1 == last1;
    }


    // 其中 p 比较函数：
    // 它的声明等价于 bool p(const Type1 &a, const Type2 &b);
    // 如果 a 等于 b，则返回 true。
    // 虽然形参的声明不一定是 const&，但是函数不能修改传递给它的对象，
    // 以及能接受各种形式的（包括 const）Type1 和 Type2 。
    // 所以，Type1& 是不合法的。除非 Type1 的移动等价于拷贝，否则 Type1 也是不合法的。
    // InputIterator1 与 InputIterator2 类型的对象在解引用后分别能隐式转换到 Type1 与 Type2
    template <class InputIterator1, class InputIterator2, class BinaryPredicate>
    bool equal(InputIterator1 first1, InputIterator1 last1, InputIterator2 first2, BinaryPredicate p) {
        while (first1 != last1 && p(*first1, *first2)) {
            ++first1;
            ++first2;
        }

        return first1 == last1;
    }

    // 如果范围 [first1, last1) 和范围 [first2, last2) 相等，返回 true ，否则返回 false。
    template <class InputIterator1, class InputIterator2>
    bool equal(InputIterator1 first1, InputIterator1 last1, InputIterator1 first2, InputIterator1 last2) {
        while (first1 != last1 && first2 != last2 && *first1 == *first2) {
            ++first1;
            ++first2;
        }

        return first1 == last1 && first2 == last2;
    }

    template <class InputIterator1, class InputIterator2,  class BinaryPredicate>
    bool equal(InputIterator1 first1, InputIterator1 last1, InputIterator1 first2, InputIterator1 last2, BinaryPredicate p) {
        while (first1 != last1 && first2 != last2 && p(*first1, *first2)) {
            ++first1;
            ++first2;
        }

        return first1 == last1 && first2 == last2;
    }


    /**
     * lexicographical_compare
     */
    // 检查第范围 [first1, last1) 是否按字典序小于范围 [first2, last2)。
    // 找到一个小于，就返回 true。
    template <class InputIterator1, class InputIterator2>
    bool lexicographical_compare(InputIterator1 first1, InputIterator1 last1, InputIterator1 first2, InputIterator1 last2) {
        while (first1 != last1 && first2 != last2) {
            if (*first1 < *first2) {
                return true;
            } else if (*first2 > *first1) {
                return false;
            }

            ++first1;
            ++first2;
        }

        return first1 == last1 && first2 == last2;
    }


    // 其中 comp 比较函数：
    // 它的声明等价于 bool comp(const Type1 &a, const Type2 &b);
    // 如果 a 小于 b，则返回 true。
    // 虽然形参的声明不一定是 const&，但是函数不能修改传递给它的对象，
    // 以及能接受各种形式的（包括 const）Type1 和 Type2 。
    // 所以，Type1& 是不合法的。除非 Type1 的移动等价于拷贝，否则 Type1 也是不合法的。
    // InputIterator1 与 InputIterator2 类型的对象在解引用后分别能隐式转换到 Type1 与 Type2
    template <class InputIterator1, class InputIterator2, class Compare>
    bool lexicographical_compare(InputIterator1 first1, InputIterator1 last1, InputIterator1 first2, InputIterator1 last2, Compare comp) {
        while (first1 != last1 && first2 != last2) {
            if (comp(*first1, *first2)) {
                return true;
            } else if (comp(*first2, *first1)) {
                return false;
            }

            ++first1;
            ++first2;
        }

        return first1 == last1 && first2 == last2;
    }
}

#endif //TINYSTL_ALGORITHM_BASE_H<|MERGE_RESOLUTION|>--- conflicted
+++ resolved
@@ -167,31 +167,6 @@
     }
 
     /**
-<<<<<<< HEAD
-     * move
-     */
-    // 将 [first, last) 范围的元素移动到以 d_first 为起点的范围内。
-    template <class InputIterator, class OutputIterator>
-    OutputIterator move(InputIterator first, InputIterator last, OutputIterator d_first) {
-        while (first != last) {
-            *d_first++ = tinySTL::move(*first++);
-        }
-    }
-
-    /**
-     * move_backward
-     */
-    // 将 [first, last) 范围的元素移动到以 d_first 为终点（不包括 d_last）的范围内。
-    // 以逆序移动元素（首先复制末元素），但保持其相对顺序。
-    // 若 d_last 在 (first, last] 内则行为未定义。该情况下必须用 std::move 代替 std::move_backward 。
-    template <class BindirIterator1, class BindirIterator2>
-    BindirIterator2 move_backward(BindirIterator1 first, BindirIterator1 last, BindirIterator2 d_last) {
-        while (first != last) {
-            *--d_last = tinySTL::move(*--last);
-        }
-
-        return d_last;
-=======
      * find_first_of
      */
     // 在 [first, last) 范围内搜索 [s_first, s_last) 范围内的任何元素。
@@ -229,17 +204,31 @@
 
         return last1;
     }
-  
-    /**  
+
+    /**
      * move
      */
-    // 将 [first, last) 范围的元素移动到 以 d_first 为起点的范围内
+    // 将 [first, last) 范围的元素移动到以 d_first 为起点的范围内。
     template <class InputIterator, class OutputIterator>
     OutputIterator move(InputIterator first, InputIterator last, OutputIterator d_first) {
         while (first != last) {
             *d_first++ = tinySTL::move(*first++);
         }
->>>>>>> e61607ec
+    }
+
+    /**
+     * move_backward
+     */
+    // 将 [first, last) 范围的元素移动到以 d_first 为终点（不包括 d_last）的范围内。
+    // 以逆序移动元素（首先复制末元素），但保持其相对顺序。
+    // 若 d_last 在 (first, last] 内则行为未定义。该情况下必须用 std::move 代替 std::move_backward 。
+    template <class BindirIterator1, class BindirIterator2>
+    BindirIterator2 move_backward(BindirIterator1 first, BindirIterator1 last, BindirIterator2 d_last) {
+        while (first != last) {
+            *--d_last = tinySTL::move(*--last);
+        }
+
+        return d_last;
     }
 
     /**
