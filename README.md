--- conflicted
+++ resolved
@@ -14,13 +14,10 @@
 - [x] queue
 - [x] heap
 - [x] priority_queue
-<<<<<<< HEAD
 - [x] 算法
     - [x] min 
-=======
 - [x] functional
     - [x] less
->>>>>>> 2d6cd6c6
 
 ## TODO
 
